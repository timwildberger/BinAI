import numpy as np
import numpy.typing as npt

def register_name_range(id: int, basename: str) -> str:
    """
    Creates tokens for blocks.
    Block number < 16: Block_0 - Block_F
    Block number > 16: Block_Lit_Start Block_Lit_1 Block_Lit_0 Block_Lit_End
    """

    """
    Creates tokens for block indexes.
    Block number < 255: Block_0 -  Block_F
    Block number > 255: Block_Lit_Start Block_{HEX VALUE} Block_{HEX VALUE} Block_Lit_End"""
    
    id_str = hex(id)[2:].upper()
    chunks = [id_str[i: i+2] for i in range(0, len(id_str), 2)]
    name = f"{basename}_Lit_Start"
    for element in chunks:
        name += f" {basename}_{element}"
    name += f" {basename}_Lit_End"
    return name

def run_length_and_last_type(type_ids: npt.NDArray[np.int_], start_set: npt.NDArray[np.int_],
                             end_set: npt.NDArray[np.int_]) -> (npt.NDArray[np.int_], npt.NDArray[np.int_]):
    # Step 1: Create masks for start and end values
    start_mask = np.isin(type_ids, start_set)
    end_mask = np.isin(type_ids, end_set)

    # Step 2: Get the indices where starts and ends occur
    arange = np.arange(len(type_ids), dtype=np.uint32)
    start_idx = arange[start_mask].ravel()
    end_idx = arange[end_mask].ravel()  # probably better contiguous
    assert len(start_idx) == len(end_idx), "invalid data: some literals do not open or close"
    if len(start_idx) == 0:
        return np.ones_like(type_ids, dtype=np.uint8), type_ids

    # Step 2: using cumsum we can model the problem as particles that annihilate with their antiparticles
    particles = start_mask.view(np.int8) - end_mask.view(np.int8)

    # Step 3: Create segment mask where we identify valid regions
    # this mask always drops to 0 one early but actually that is super useful
    # this must be int8 otherwise we cannot view it as bool later
    segment_mask = np.cumsum(particles, dtype=np.int8)
    assert np.all(np.abs(segment_mask) <= 1), "invalid data: nested literal segments"

    # Step 4: Find segment lengths
    long_segment_length = (end_idx - start_idx + 1).astype(np.uint8)
    anti_segment_mask = ~ segment_mask.view(dtype=np.bool_)
    new_segment_idx = anti_segment_mask.cumsum(dtype=np.uint32)[start_idx]

    # Step 5: Prepare result array to hold run lengths
    result = np.ones(len(type_ids) - long_segment_length.sum(dtype=np.uint32) + len(long_segment_length),
                     dtype=np.uint8)

    # Step 6: Assign run lengths based on the identified segments
    result[new_segment_idx] = long_segment_length

    return result, type_ids[anti_segment_mask]


def CA_BArle_to_CBrle(c_to_a_rle: npt.NDArray[np.int_], b_to_a_rle: npt.NDArray[np.int_]) -> npt.NDArray[np.int_]:
    # we need indecies to be able to us searchsorted - require strictly increasing
    c_to_a_idx = c_to_a_rle.cumsum()
    b_to_a_idx= b_to_a_rle.cumsum()

    # right side matches cumsum the excluded ending index
    x = np.searchsorted(c_to_a_idx, b_to_a_idx, side='right')
    # these are indecies so we need to convert back to runlengths encoding
<<<<<<< HEAD
    b_to_a_idx[1:] = x[1:] - x[:-1]
    return b_to_a_rle
=======
    b[1:] = x[1:] - x[:-1]
    return b

from pathlib import Path
import os


def filter_queue_file_by_existing_output(queue_file: str, out_dir: str = "out") -> None:
    """
    Removes lines from the queue file if a corresponding output CSV already exists in the out/ directory.
    """
    filtered_lines = []

    with open(queue_file, "r") as f:
        lines = [line.strip() for line in f if line.strip()]
    
    print(len(lines))

    for binary_path in lines:
        binary_name = os.path.basename(binary_path)
        try:
            relative_path = Path(binary_path).relative_to("src")
        except ValueError:
            print(f"[!] Skipping non-src path: {binary_path}")
            continue

        output_csv = Path(out_dir) / relative_path.parent / f"{binary_name}_functions.csv"

        if not output_csv.exists():
            filtered_lines.append(binary_path)
        else:
            print(f"[~] Skipping {binary_path} (output exists at {output_csv})")

    with open(queue_file, "w") as f:
        for line in filtered_lines:
            f.write(f"{line}\n")

    print(f"[+] Filtered queue file {queue_file}: {len(filtered_lines)} items remaining.")

def pop_first_line(queue_file: str) -> str | None:
    with open(queue_file, "r") as f:
        lines = f.readlines()

    if not lines:
        return None

    first_line = lines[0].strip()

    with open(queue_file, "w") as f:
        f.writelines(lines[1:])

    return first_line
>>>>>>> ba4dbdd0
<|MERGE_RESOLUTION|>--- conflicted
+++ resolved
@@ -1,5 +1,7 @@
 import numpy as np
 import numpy.typing as npt
+from pathlib import Path
+import os
 
 def register_name_range(id: int, basename: str) -> str:
     """
@@ -67,15 +69,9 @@
     # right side matches cumsum the excluded ending index
     x = np.searchsorted(c_to_a_idx, b_to_a_idx, side='right')
     # these are indecies so we need to convert back to runlengths encoding
-<<<<<<< HEAD
     b_to_a_idx[1:] = x[1:] - x[:-1]
     return b_to_a_rle
-=======
-    b[1:] = x[1:] - x[:-1]
-    return b
 
-from pathlib import Path
-import os
 
 
 def filter_queue_file_by_existing_output(queue_file: str, out_dir: str = "out") -> None:
@@ -86,7 +82,7 @@
 
     with open(queue_file, "r") as f:
         lines = [line.strip() for line in f if line.strip()]
-    
+
     print(len(lines))
 
     for binary_path in lines:
@@ -122,5 +118,4 @@
     with open(queue_file, "w") as f:
         f.writelines(lines[1:])
 
-    return first_line
->>>>>>> ba4dbdd0
+    return first_line