import typing
from abc import ABC, abstractmethod
from typing import List
import numpy as np
import numpy.typing as npt
from enum import Enum

from tokenizer.token_utils import TokenUtils
from tokenizer.tokens import Tokens, TokenType, PlatformToken, ValuedConstToken, IdentifierToken, BlockDefToken, \
    BlockToken, OpaqueConstToken, MemoryOperandToken, MemoryOperandSymbol


class LitTokenType(Enum):
    """Enum to specify if a token is a regular token, Lit_Start, or Lit_End token"""
    REGULAR = "regular"
    LIT_START = "lit_start"
    LIT_END = "lit_end"


class VocabularyManager:
    """Manages vocabulary for token-to-ID mapping"""

    def __init__(self, platform: str):
        self.platform = platform
        self.id_to_token: list[str] = []  # array: id to tokenstr
        self.token_to_id: dict[str, int] = {}  # dict: tokenstr to id
        self.last_id: int = 0  # starting with 0 and increasing
        self.registry_token_cache: list[Tokens] = [] # registry cache

        # Preallocated numpy arrays with different initial capacities
        self._id_to_token_type: npt.NDArray[np.int8] = np.full(256, TokenType.ERROR, dtype=np.int8)

        # Smaller initial capacity for lit caches since they're sparse
        self._lit_start_cache: npt.NDArray[np.int_] = np.empty(4, dtype=np.int_)
        self._lit_end_cache: npt.NDArray[np.int_] = np.empty(4, dtype=np.int_)
        self._lit_start_count = 0  # Track actual entries in lit_start_cache
        self._lit_end_count = 0    # Track actual entries in lit_end_cache

        # Create unique inner classes for this instance
        self._create_inner_classes()

    @staticmethod
    def from_vocab(platform: str, vocab_list: list[str]) -> 'VocabularyManager':
        """Creates vocab from tokenizer output."""
        v_man = VocabularyManager(platform)
        v_man.id_to_token = vocab_list
        v_man.last_id = len(vocab_list)
        platform_token = f"{platform}_"

        # Initialize numpy arrays with proper size
        token_types = []
        lit_start_tokens = []
        lit_end_tokens = []

        for index, value in enumerate(vocab_list):
            v_man.token_to_id[value] = index

            token_type: int = TokenType.ERROR
            if value.startswith(platform_token):
                token_type = TokenType.PLATFORM
            elif value.startswith("VALUED_"):
                token_type = TokenType.VALUED_CONST
            elif value == "Block_Def":
                token_type = TokenType.BLOCK_DEF
            elif value.startswith("Block_"):
                token_type = TokenType.BLOCK
            elif value.startswith("OPAQUE_"):
                token_type = TokenType.OPAQUE_CONST
            elif value.startswith("MEM_"):
                token_type = TokenType.MEMORY_OPERAND
            
            token_types.append(token_type)

            # Track Lit_Start and Lit_End tokens
            if "_Lit_Start" in value:
                lit_start_tokens.append(index)

            if "_Lit_End" in value:
                lit_end_tokens.append(index)

        # Convert to numpy arrays
        v_man._id_to_token_type = np.array(token_types, dtype=np.int_)
        v_man._lit_start_cache = np.array(lit_start_tokens, dtype=np.int_)
        v_man._lit_end_cache = np.array(lit_end_tokens, dtype=np.int_)

        return v_man



    def _private_add_token(self, token: str, token_cls: type[Tokens], lit_type: LitTokenType = LitTokenType.REGULAR) -> int:
        """Add a token to the vocabulary and return its ID"""
        if token in self.token_to_id:
            return self.token_to_id[token]

        assert (not (token.startswith("Block") or token.startswith("OPAQUE_CONST"))) or \
               (token[-2] == '_' or "Lit" in token or token == "Block_Def"), \
            f"Warning: two digit token thats shouldnt: {token}"

        # Add new token
        token_id = self.last_id
        self.token_to_id[token] = token_id
        self.id_to_token.append(token)

        # Get token type directly from the token class
        token_type = token_cls.token_type

        # Check if we need to expand token type capacity
        if token_id >= len(self._id_to_token_type):
            # Double the capacity
            old_capacity = len(self._id_to_token_type)
            new_capacity = old_capacity * 2

            # Resize id_to_token_type array
            new_token_type_array = np.empty(old_capacity, dtype=np.int8)
            new_token_type_array[:new_capacity] = self._id_to_token_type[:old_capacity]
            self._id_to_token_type = new_token_type_array

        # Set token type
        self._id_to_token_type[token_id] = token_type

        # Handle lit cache entries - only add if it's a lit token
        if lit_type == LitTokenType.LIT_START:
            # Expand lit_start_cache if needed
            if self._lit_start_count >= len(self._lit_start_cache):
                old_capacity = len(self._lit_start_cache)
                new_capacity = old_capacity * 2
                new_cache = np.empty(new_capacity, dtype=np.int_)
                new_cache[:old_capacity] = self._lit_start_cache[:old_capacity]
                self._lit_start_cache = new_cache

            self._lit_start_cache[self._lit_start_count] = token_id
            self._lit_start_count += 1

        elif lit_type == LitTokenType.LIT_END:
            # Expand lit_end_cache if needed
            if self._lit_end_count >= len(self._lit_end_cache):
                old_capacity = len(self._lit_end_cache)
                new_capacity = old_capacity * 2
                new_cache = np.empty(new_capacity, dtype=np.int_)
                new_cache[:old_capacity] = self._lit_end_cache[:old_capacity]
                self._lit_end_cache = new_cache

            self._lit_end_cache[self._lit_end_count] = token_id
            self._lit_end_count += 1

        # Regular tokens don't get added to lit caches at all

        self.last_id += 1
        return token_id

    @property
    def id_to_token_type(self) -> npt.NDArray[np.int8]:
        """Get readonly view of id_to_token_type array"""
        result = self._id_to_token_type[:self.last_id].view()
        result.flags.writeable = False
        return result

    @property
    def lit_starts(self) -> npt.NDArray[np.int_]:
        """Get readonly view of lit_start_cache array"""
        result = self._lit_start_cache[:self._lit_start_count].view()
        result.flags.writeable = False
        return result

    @property
    def lit_ends(self) -> npt.NDArray[np.int_]:
        """Get readonly view of lit_end_cache array"""
        result = self._lit_end_cache[:self._lit_end_count].view()
        result.flags.writeable = False
        return result

    def get_registry_token(self, insn, reg_id) -> Tokens:
        if len(self.registry_token_cache) <= reg_id:
            # Ensure the list is large enough
            self.registry_token_cache.extend([None] * (reg_id - len(self.registry_token_cache) + 1))

        register_str = insn.reg_name(reg_id)
        token = None
        if self.registry_token_cache[reg_id] is None:
            token = self.PlatformToken(register_str)
            self.registry_token_cache[reg_id] = token
        else:
            token = self.registry_token_cache[reg_id]
            assert str(token) == f"{self.platform}_{register_str}", "Token mismatch for register ID"

        return token

    def get_token_id(self, token: str) -> int:
        """Get the ID for a token, or -1 if not found"""
        return self.token_to_id.get(token, -1)

    def get_token_str(self, token_id: int) -> str:
        """Get the token string for an ID, or empty string if not found"""
        if 0 <= token_id < len(self.id_to_token):
            return self.id_to_token[token_id]
        return ""

    def size(self) -> int:
        """Return the number of tokens in the vocabulary"""
        return len(self.id_to_token)

    def to_dict(self) -> dict[str, int]:
        """Convert to dictionary format for backward compatibility"""
        return self.token_to_id.copy()

    def create_token_from_insn_list(self, insn_token_list: 'InsnTokenList', index: int) -> 'Tokens':
        """Create a single token from an InsnTokenList at the specified index"""
        if insn_token_list.last_index == 0:
            raise IndexError("Cannot get token from empty instruction token list")

        if index < 0 or index >= insn_token_list.last_index:
            raise IndexError(f"Token index {index} out of bounds (0 to {insn_token_list.last_index - 1})")
<<<<<<< HEAD

=======
>>>>>>> ba4dbdd0
        if insn_token_list.metatoken_start_lookup is None:
            raise ValueError("Cannot get token from invalidated view")

        token_type = TokenType(insn_token_list.metatoken_type_ids[index])

        # Get token IDs for this specific token
<<<<<<< HEAD
        start_pos = insn_token_list.metatoken_start_lookup[index - 1] if index > 0 else 0
=======
        start_pos = insn_token_list.metatoken_start_lookup[index-1] if index > 0 else 0
>>>>>>> ba4dbdd0
        if index == insn_token_list.last_index - 1:
            end_pos = len(insn_token_list.get_used_token_ids())
        else:
            end_pos = insn_token_list.metatoken_start_lookup[index]

        token_ids = insn_token_list.token_ids[start_pos:end_pos].tolist()
        return self._reconstruct_token_from_ids(token_type, token_ids)

    def get_token_class_for_type(self, token_type: TokenType) -> type[Tokens]:
        """Get the token class for a given token type"""
        if token_type == TokenType.PLATFORM:
            return self.PlatformToken
        elif token_type == TokenType.VALUED_CONST:
            return self.Valued_Const
        elif token_type == TokenType.BLOCK_DEF:
            return self.Block_Def
        elif token_type == TokenType.BLOCK:
            return self.Block
        elif token_type == TokenType.OPAQUE_CONST:
            return self.Opaque_Const
        elif token_type == TokenType.MEMORY_OPERAND:
            return self.MemoryOperand
        elif token_type == TokenType.TOKEN_SET:
            return self.TokenSet
        else:
            raise ValueError(f"Unknown token type: {token_type}")

    def _reconstruct_token_from_ids(self, token_type: TokenType, token_ids: List[int]) -> 'Tokens':
        """Reconstruct a token from its type and token IDs"""
        token_class = self.get_token_class_for_type(token_type)
        return token_class._from_token_ids(token_ids)

    def _create_inner_classes(self):
        """Create inner classes that have access to this VocabularyManager instance"""
        vocab_manager = self  # Capture the instance

        class TokensInner(Tokens, ABC):
            """Abstract base class for all token representations"""

            @abstractmethod
            def get_token_ids(self) -> npt.NDArray[np.int_]:
                """Get the list of token IDs for this token representation (order matters)"""
                pass

            @abstractmethod
            def to_string(self) -> str:
                """Convert token to its string representation (for debugging only)"""
                pass



        # Ensure TokensInner conforms to Tokens protocol
        assert issubclass(TokensInner, Tokens)

        class PlatformTokenInner(TokensInner, PlatformToken):
            """Represents platform-specific tokens like x86 instructions, registers, etc."""
            __slots__ = ('token', '_token_id')

            def __init__(self, token: str):
                if ' ' in token:
                    raise ValueError(f"Token cannot contain spaces: '{token}'")
                self.token = token
                # Register the token and cache its ID
                self._token_id = vocab_manager._private_add_token(f"{vocab_manager.platform}_{token}", self.__class__)

            @classmethod
            def _from_token_ids(cls, token_ids: List[int]) -> 'PlatformTokenInner':
                """Reconstruct a PlatformToken from token IDs"""
                if len(token_ids) != 1:
                    raise ValueError(f"Platform token must have exactly one ID, got {len(token_ids)}")

                token_str = vocab_manager.get_token_str(token_ids[0])
                if not token_str.startswith(f"{vocab_manager.platform}_"):
                    raise ValueError(f"Invalid platform token string: {token_str}")

                platform_token = token_str[len(vocab_manager.platform) + 1:]
                return cls(platform_token)

            def get_token_ids(self) -> npt.NDArray[np.int_]:
                return np.array([self._token_id], dtype=np.int_)

            def to_string(self) -> str:
                return f"{vocab_manager.platform}_{self.token}"

            def to_asm_like(self) -> str:
                return self.token

        # Ensure PlatformTokenInner conforms to both protocols
        assert issubclass(PlatformTokenInner, Tokens)
        assert issubclass(PlatformTokenInner, PlatformToken)

        class ValuedConstTokenInner(TokensInner, ValuedConstToken):
            """Represents a constant with a specific numeric value"""
            __slots__ = ('value', '_token_ids')

            def __init__(self, value: int):
                self.value = value

                # Handle negative values
                is_negative = value < 0
                abs_value = abs(value)

                # Generate hex string with proper padding
                hex_str = f"{abs_value:02X}"  # Always at least 2 digits, uppercase
                if len(hex_str) % 2 == 1:
                    hex_str = "0" + hex_str  # Pad to even length

                # Convert hex string chunks to integer values
                hex_values = [int(hex_str[i:i+2], 16) for i in range(0, len(hex_str), 2)]
                hex_values_array = np.array(hex_values, dtype=np.int_)
                self._token_ids = TokenUtils.encode_tokens("VALUED_CONST", "VALUED_CONST", hex_values_array, vocab_manager,
                                                           token_class=self.__class__, inner_token_class=self.__class__,
                                                           max_key=256, include_minus=is_negative)

            @classmethod
            def _from_token_ids(cls, token_ids: List[int]) -> 'ValuedConstTokenInner':
                """Reconstruct a ValuedConstToken from token IDs using utility method"""
                value = TokenUtils.decode_tokens_to_value(
                    token_ids, "VALUED_CONST", "VALUED_CONST", vocab_manager,
                    max_key=256, support_negative=True, token_class=cls, inner_token_class=cls
                )
                return cls(value)

            def get_token_ids(self) -> npt.NDArray[np.int_]:
                return np.array(self._token_ids, dtype=np.int_)

            def to_string(self) -> str:
                """Generate string representation for debugging"""
                is_negative = self.value < 0
                abs_value = abs(self.value)
                hex_str = f"{abs_value:02X}"  # Always at least 2 digits, uppercase

                if abs_value <= 0xFF and not is_negative:
                    return f"VALUED_CONST_{hex_str}"
                else:
                    # Multi-token representation or negative value
                    if len(hex_str) % 2 == 1:
                        hex_str = "0" + hex_str

                    chunks = [hex_str[i:i+2] for i in range(0, len(hex_str), 2)]

                    name = "VALUED_CONST_Lit_Start"
                    if is_negative:
                        name += " MEM_MINUS"
                    for chunk in chunks:
                        name += f" VALUED_CONST_{chunk}"
                    name += " VALUED_CONST_Lit_End"
                    return name

            def to_asm_like(self) -> str:
                return f"v:{self.value:x}"

        # Ensure ValuedConstTokenInner conforms to both protocols
        assert issubclass(ValuedConstTokenInner, Tokens)
        assert issubclass(ValuedConstTokenInner, ValuedConstToken)

        class IdentifierInner(TokensInner, IdentifierToken, ABC):
            """Abstract base class for identifiers with IDs"""
            __slots__ = ('id', '_token_ids')


            def __init__(self, identifier_id: int):
                IdentifierToken.__init__(self, identifier_id)
                TokensInner.__init__(self)
                self.id = identifier_id

                basename = self._get_basename()

                hex_str = f"{self.id:X}"
                # Convert hex string characters to integer values
                hex_values = [int(c, 16) for c in hex_str]
                hex_values_array = np.array(hex_values, dtype=np.int_)
                self._token_ids = TokenUtils.encode_tokens(basename, "Identifier_Lit", hex_values_array,
                                                           vocab_manager, token_class=self.__class__,
                                                           inner_token_class=IdentifierInner, max_key=16)

            @classmethod
            def singleton_token_index(cls, id: int) -> typing.Optional[int]:
                """Get the index of a singleton token with a single hex digit"""
                if 0 <= id < 16:
                    result = TokenUtils.cache_numeric_token(cls, cls._get_basename(), id, lambda: -1, max_key=16)
                    if result >= 0:
                        return result

                return None

            @classmethod
            def value_by_singleton_token_index(cls, index: int) -> typing.Optional[int]:
                result = TokenUtils.cache_numeric_reverse(cls, index, cls._get_basename(), vocab_manager)
                if result >= 0:
                    return result
                return None

            @classmethod
            def _from_token_ids(cls, token_ids: List[int]) -> 'IdentifierInner':
                """Reconstruct an IdentifierToken from token IDs using utility method"""
                identifier_id = TokenUtils.decode_tokens_to_value(
                    token_ids, cls._get_basename(), "Identifier_Lit", vocab_manager,
                    max_key=16, support_negative=False, token_class=cls, inner_token_class=IdentifierInner
                )

                return cls(identifier_id)

            def get_token_ids(self) -> npt.NDArray[np.int_]:
                return np.array(self._token_ids, dtype=np.int_)

            def to_string(self) -> str:
                """Generate string representation for debugging (recreates register_name_range output)"""
                basename = self._get_basename()
                if self.id < 16:
                    hex_str = f"{self.id:X}"
                    return f"{basename}_{hex_str}"
                else:
                    id_str = f"{self.id:X}"
                    name = f"{basename}_Lit_Start"
                    for hex_digit in id_str:
                        name += f" Identifier_Lit_{hex_digit}"
                    name += f" {basename}_Lit_End"
                    return name

        # Ensure IdentifierInner conforms to both protocols
        assert issubclass(IdentifierInner, Tokens)
        assert issubclass(IdentifierInner, IdentifierToken)

        class BlockDefInner(TokensInner, BlockDefToken):
            """Represents block definition tokens (Block_Def)"""
            __slots__ = ('_token_id',)

            def __init__(self):
                # Register the token and cache its ID
                self._token_id = vocab_manager._private_add_token("Block_Def", self.__class__)

            @classmethod
            def _from_token_ids(cls, token_ids: List[int]) -> 'BlockDefInner':
                """Reconstruct a BlockDefToken from token IDs"""
                if len(token_ids) != 1:
                    raise ValueError(f"Block def token must have exactly one ID, got {len(token_ids)}")

                token_str = vocab_manager.get_token_str(token_ids[0])
                if token_str != "Block_Def":
                    raise ValueError(f"Invalid block def token string: {token_str}")

                return cls()

            def get_token_ids(self) -> npt.NDArray[np.int_]:
                return np.array([self._token_id], dtype=np.int_)

            def to_string(self) -> str:
                return "Block_Def"

            def to_asm_like(self) -> str:
                return "_def"

        # Ensure BlockDefInner conforms to both protocols
        assert issubclass(BlockDefInner, Tokens)
        assert issubclass(BlockDefInner, BlockDefToken)

        class BlockInner(IdentifierInner, BlockToken):
            """Represents block identifiers"""
            __slots__ = ()

            def __init__(self, block_id: int):
                super().__init__(block_id)

            @classmethod
            def _get_basename(cls) -> str:
                return "Block"

            def to_asm_like(self) -> str:
                return f"block:{self.id}"

        # Ensure BlockInner conforms to both protocols
        assert issubclass(BlockInner, IdentifierToken)
        assert issubclass(BlockInner, BlockToken)

        class OpaqueConstInner(IdentifierInner, OpaqueConstToken):
            """Represents opaque constant identifiers"""
            __slots__ = ()

            def __init__(self, opaque_id: int):
                super().__init__(opaque_id)

            @classmethod
            def _get_basename(cls) -> str:
                return "OPAQUE_CONST"

            def to_asm_like(self) -> str:
                return f"opaque:{self.id}"

        # Ensure OpaqueConstInner conforms to both protocols
        assert issubclass(OpaqueConstInner, IdentifierToken)
        assert issubclass(OpaqueConstInner, OpaqueConstToken)

        class MemoryOperandTokenInner(TokensInner, MemoryOperandToken):
            """Represents memory operand symbols like [, ], +, *"""
            __slots__ = ('symbol', '_token_id')
            _token_cache = MemoryOperandToken.EnumTokenCache()

            def __init__(self, symbol: MemoryOperandSymbol):
                self.symbol = symbol
                # Register the token and cache its ID
                self._token_id = vocab_manager._private_add_token(symbol.token_str(), self.__class__)

            @classmethod
            def _from_enum(cls, symbol):
                return cls(symbol)

            @classmethod
            def _get_enum_token_cache(cls) -> MemoryOperandToken.EnumTokenCache:
                return cls._token_cache

            @classmethod
            def _from_token_ids(cls, token_ids: List[int]) -> 'MemoryOperandTokenInner':
                """Reconstruct a MemoryOperandToken from token IDs"""
                if len(token_ids) != 1:
                    raise ValueError(f"Memory operand token must have exactly one ID, got {len(token_ids)}")

                token_str = vocab_manager.get_token_str(token_ids[0])
                for symbol in MemoryOperandSymbol:
                    if symbol.token_str() == token_str:
                        return cls(symbol)

                raise ValueError(f"Invalid memory operand token string: {token_str}")

            def get_token_ids(self) -> npt.NDArray[np.int_]:
                return np.array([self._token_id], dtype=np.int_)

            def to_string(self) -> str:
                return self.symbol.token_str()

            def to_asm_like(self) -> str:
                return str(self.symbol.value)

        # Ensure MemoryOperandTokenInner conforms to both protocols
        assert issubclass(MemoryOperandTokenInner, Tokens)
        assert issubclass(MemoryOperandTokenInner, MemoryOperandToken)
        assert MemoryOperandTokenInner.token_type == TokenType.MEMORY_OPERAND

        class TokenSetInner(TokensInner):
            """Represents a collection of tokens"""
            __slots__ = ('tokens',)

            def __init__(self, tokens: List[TokensInner]):
                self.tokens = tokens

            def get_token_ids(self) -> npt.NDArray[np.int_]:
                token_ids = []
                for token in self.tokens:
                    token_ids.extend(token.get_token_ids())
                return np.array(token_ids, dtype=np.int_)

            def to_string(self) -> str:
                return " ".join(token.to_string() for token in self.tokens)

            def to_asm_like(self) -> str:
                return " ".join(token.to_asm_like() for token in self.tokens)

            def __iter__(self):
                return iter(self.tokens)

            def __len__(self):
                return len(self.tokens)

            def append(self, token: TokensInner):
                self.tokens.append(token)

            def extend(self, tokens: List[TokensInner]):
                self.tokens.extend(tokens)

        # Assign the inner classes to instance variables WITHOUT the Inner suffix
        self.TokensRepl = TokensInner
        self.PlatformToken = PlatformTokenInner
        self.Valued_Const = ValuedConstTokenInner
        self.Identifier = IdentifierInner
        self.Block_Def = BlockDefInner
        self.Block = BlockInner
        self.Opaque_Const = OpaqueConstInner
        self.MemoryOperand = MemoryOperandTokenInner
        self.TokenSet = TokenSetInner
<|MERGE_RESOLUTION|>--- conflicted
+++ resolved
@@ -210,21 +210,13 @@
 
         if index < 0 or index >= insn_token_list.last_index:
             raise IndexError(f"Token index {index} out of bounds (0 to {insn_token_list.last_index - 1})")
-<<<<<<< HEAD
-
-=======
->>>>>>> ba4dbdd0
         if insn_token_list.metatoken_start_lookup is None:
             raise ValueError("Cannot get token from invalidated view")
 
         token_type = TokenType(insn_token_list.metatoken_type_ids[index])
 
         # Get token IDs for this specific token
-<<<<<<< HEAD
         start_pos = insn_token_list.metatoken_start_lookup[index - 1] if index > 0 else 0
-=======
-        start_pos = insn_token_list.metatoken_start_lookup[index-1] if index > 0 else 0
->>>>>>> ba4dbdd0
         if index == insn_token_list.last_index - 1:
             end_pos = len(insn_token_list.get_used_token_ids())
         else:
